<<<<<<< HEAD
from ._version import __version__

from ._version import is_lower_than_current_rdkit_version
from ._version import is_greater_than_current_rdkit_version
from ._version import is_lower_eq_than_current_rdkit_version
from ._version import is_greater_eq_than_current_rdkit_version

from .types import Mol
from .types import BondType
from .types import ChemicalReaction
from .types import Atom
from .types import Bond

from . import utils

from .utils import parallelized
from .utils import parallelized_with_batches
from .utils import JobRunner
from .utils import fs

from .data import freesolv
from .data import cdk2
from .data import solubility

from .log import enable_rdkit_log
from .log import disable_rdkit_log
from .log import without_rdkit_log

from .mol import PERIODIC_TABLE
from .mol import TRIPLE_BOND
from .mol import DOUBLE_BOND
from .mol import SINGLE_BOND
from .mol import AROMATIC_BOND
from .mol import UNSPECIFIED_BOND

from .mol import copy_mol
from .mol import to_mol
from .mol import same_mol
from .mol import reorder_atoms
from .mol import randomize_atoms
from .mol import to_neutral
from .mol import sanitize_mol
from .mol import sanitize_first
from .mol import sanitize_smiles
from .mol import standardize_smiles
from .mol import standardize_mol
from .mol import fix_valence_charge
from .mol import incorrect_valence
from .mol import decrease_bond
from .mol import fix_valence
from .mol import adjust_singleton
from .mol import remove_dummies
from .mol import fix_mol
from .mol import replace_dummies_atoms
from .mol import keep_largest_fragment
from .mol import is_transition_metal
from .mol import set_dative_bonds
from .mol import set_mol_props
from .mol import copy_mol_props
from .mol import atom_indices_to_mol
from .mol import protect_atoms
from .mol import atom_list_to_bond
from .mol import substructure_matching_bonds
from .mol import add_hs
from .mol import remove_hs
from .mol import unique_id
from .mol import hash_mol
from .mol import clear_mol_props
from .mol import strip_mol_to_core
from .mol import make_scaffold_generic
from .mol import to_scaffold_murcko
from .mol import compute_ring_system
from .mol import clear_atom_props
from .mol import clear_atom_map_number
from .mol import set_atom_positions
from .mol import get_atom_positions

from .cluster import cluster_mols
from .cluster import pick_diverse
from .cluster import pick_centroids
from .cluster import assign_to_centroids

from . import fragment
from . import scaffold
from . import molar
from . import descriptors
from . import predictors
from . import reactions

from .convert import to_smiles
from .convert import to_selfies
from .convert import from_selfies
from .convert import to_smarts
from .convert import from_smarts
from .convert import smiles_as_smarts
from .convert import to_inchi
from .convert import to_inchikey
from .convert import from_inchi
from .convert import to_df
from .convert import from_df
from .convert import render_mol_df
from .convert import to_inchi_non_standard
from .convert import to_inchikey_non_standard

from .fp import to_fp
from .fp import fp_to_array
from .fp import list_supported_fingerprints
from .fp import fold_count_fp

from .similarity import pdist
from .similarity import cdist

from .graph import to_graph
from .graph import get_all_path_between

from .io import read_csv
from .io import read_excel
from .io import read_sdf
from .io import to_sdf
from .io import to_smi
from .io import read_smi
from .io import read_molblock
from .io import to_molblock
from .io import to_xlsx
from .io import read_pdbblock
from .io import to_pdbblock
from .io import read_pdbfile
from .io import to_pdbfile
from .io import save_df
from .io import open_df

from .isomers import enumerate_stereoisomers
from .isomers import enumerate_tautomers
from .isomers import enumerate_structisomers
from .isomers import canonical_tautomer
from .isomers import remove_stereochemistry

from . import align
from . import conformers
from . import viz

from .viz import to_image

from .mcs import find_mcs

from .graph import to_graph
from .graph import get_all_path_between
from .graph import match_molecular_graphs
from .graph import reorder_mol_from_template
=======
from typing import TYPE_CHECKING

import os

import importlib


# The below lazy import logic is coming from openff-toolkit:
# https://github.com/openforcefield/openff-toolkit/blob/b52879569a0344878c40248ceb3bd0f90348076a/openff/toolkit/__init__.py#L44

# Dictionary of objects to lazily import; maps the object's name to its module path
_lazy_imports_obj = {
    # version
    "__version__": "datamol._version",
    "is_lower_than_current_rdkit_version": "datamol._version",
    "is_greater_than_current_rdkit_version": "datamol._version",
    "is_lower_eq_than_current_rdkit_version": "datamol._version",
    "is_greater_eq_than_current_rdkit_version": "datamol._version",
    # types
    "Mol": "datamol.types",
    "BondType": "datamol.types",
    "ChemicalReaction": "datamol.types",
    "Atom": "datamol.types",
    "Bond": "datamol.types",
    # utils
    "parallelized": "datamol.utils",
    "parallelized_with_batches": "datamol.utils",
    "JobRunner": "datamol.utils",
    "fs": "datamol.utils",
    # log
    "freesolv": "datamol.data",
    "cdk2": "datamol.data",
    "solubility": "datamol.data",
    # log
    "enable_rdkit_log": "datamol.log",
    "disable_rdkit_log": "datamol.log",
    "without_rdkit_log": "datamol.log",
    # mol
    "PERIODIC_TABLE": "datamol.mol",
    "TRIPLE_BOND": "datamol.mol",
    "DOUBLE_BOND": "datamol.mol",
    "SINGLE_BOND": "datamol.mol",
    "AROMATIC_BOND": "datamol.mol",
    "UNSPECIFIED_BOND": "datamol.mol",
    "copy_mol": "datamol.mol",
    "to_mol": "datamol.mol",
    "same_mol": "datamol.mol",
    "reorder_atoms": "datamol.mol",
    "randomize_atoms": "datamol.mol",
    "to_neutral": "datamol.mol",
    "sanitize_mol": "datamol.mol",
    "sanitize_first": "datamol.mol",
    "sanitize_smiles": "datamol.mol",
    "standardize_smiles": "datamol.mol",
    "standardize_mol": "datamol.mol",
    "fix_valence_charge": "datamol.mol",
    "incorrect_valence": "datamol.mol",
    "decrease_bond": "datamol.mol",
    "fix_valence": "datamol.mol",
    "adjust_singleton": "datamol.mol",
    "remove_dummies": "datamol.mol",
    "fix_mol": "datamol.mol",
    "replace_dummies_atoms": "datamol.mol",
    "keep_largest_fragment": "datamol.mol",
    "is_transition_metal": "datamol.mol",
    "set_dative_bonds": "datamol.mol",
    "set_mol_props": "datamol.mol",
    "copy_mol_props": "datamol.mol",
    "atom_indices_to_mol": "datamol.mol",
    "protect_atoms": "datamol.mol",
    "atom_list_to_bond": "datamol.mol",
    "substructure_matching_bonds": "datamol.mol",
    "add_hs": "datamol.mol",
    "remove_hs": "datamol.mol",
    "unique_id": "datamol.mol",
    "hash_mol": "datamol.mol",
    "clear_mol_props": "datamol.mol",
    "strip_mol_to_core": "datamol.mol",
    "make_scaffold_generic": "datamol.mol",
    "to_scaffold_murcko": "datamol.mol",
    "compute_ring_system": "datamol.mol",
    "clear_atom_props": "datamol.mol",
    "clear_atom_map_number": "datamol.mol",
    "set_atom_positions": "datamol.mol",
    "get_atom_positions": "datamol.mol",
    # cluster
    "cluster_mols": "datamol.cluster",
    "pick_diverse": "datamol.cluster",
    "pick_centroids": "datamol.cluster",
    "assign_to_centroids": "datamol.cluster",
    # convert
    "to_smiles": "datamol.convert",
    "to_selfies": "datamol.convert",
    "from_selfies": "datamol.convert",
    "to_smarts": "datamol.convert",
    "from_smarts": "datamol.convert",
    "smiles_as_smarts": "datamol.convert",
    "to_inchi": "datamol.convert",
    "to_inchikey": "datamol.convert",
    "from_inchi": "datamol.convert",
    "to_df": "datamol.convert",
    "from_df": "datamol.convert",
    "render_mol_df": "datamol.convert",
    "to_inchi_non_standard": "datamol.convert",
    "to_inchikey_non_standard": "datamol.convert",
    # fp
    "to_fp": "datamol.fp",
    "fp_to_array": "datamol.fp",
    "list_supported_fingerprints": "datamol.fp",
    "fold_count_fp": "datamol.fp",
    # similarity
    "pdist": "datamol.similarity",
    "cdist": "datamol.similarity",
    # io
    "read_csv": "datamol.io",
    "read_excel": "datamol.io",
    "read_sdf": "datamol.io",
    "to_sdf": "datamol.io",
    "to_smi": "datamol.io",
    "read_smi": "datamol.io",
    "read_mol2file": "datamol.io",
    "read_molblock": "datamol.io",
    "to_molblock": "datamol.io",
    "to_xlsx": "datamol.io",
    "read_pdbblock": "datamol.io",
    "to_pdbblock": "datamol.io",
    "read_pdbfile": "datamol.io",
    "to_pdbfile": "datamol.io",
    # isomers
    "enumerate_stereoisomers": "datamol.isomers",
    "enumerate_tautomers": "datamol.isomers",
    "enumerate_structisomers": "datamol.isomers",
    "canonical_tautomer": "datamol.isomers",
    "remove_stereochemistry": "datamol.isomers",
    # viz
    "to_image": "datamol.viz",
    "lasso_highlight_image": "datamol.viz",
    # mcs
    "find_mcs": "datamol.mcs",
    # graph
    "to_graph": "datamol.graph",
    "get_all_path_between": "datamol.graph",
    "match_molecular_graphs": "datamol.graph",
    "reorder_mol_from_template": "datamol.graph",
    # Remember to add new lazy imports to __all__ and the if TYPE_CHECKING imports
}

# Dictionary of modules to lazily import; maps the modules's name to its path
_lazy_imports_mod = {
    "fragment": "datamol.fragment",
    "scaffold": "datamol.scaffold",
    "molar": "datamol.molar",
    "descriptors": "datamol.descriptors",
    "predictors": "datamol.predictors",
    "reactions": "datamol.reactions",
    "convert": "datamol.convert",
    "fp": "datamol.fp",
    "similarity": "datamol.similarity",
    "io": "datamol.io",
    "isomers": "datamol.isomers",
    "mcs": "datamol.mcs",
    "graph": "datamol.graph",
    "align": "datamol.align",
    "viz": "datamol.viz",
    "conformers": "datamol.conformers",
    "utils": "datamol.utils",
    "data": "datamol.data",
}


def __getattr__(name):
    """Lazily import objects from _lazy_imports_obj or _lazy_imports_mod

    Note that this method is only called by Python if the name cannot be found
    in the current module."""
    obj_mod = _lazy_imports_obj.get(name)
    if obj_mod is not None:
        mod = importlib.import_module(obj_mod)
        return mod.__dict__[name]

    lazy_mod = _lazy_imports_mod.get(name)
    if lazy_mod is not None:
        return importlib.import_module(lazy_mod)

    raise AttributeError(f"module {__name__!r} has no attribute {name!r}")


def __dir__():
    """Add _lazy_imports_obj and _lazy_imports_mod to dir(<module>)"""
    keys = (*globals().keys(), *_lazy_imports_obj.keys(), *_lazy_imports_mod.keys())
    return sorted(keys)


if TYPE_CHECKING or os.environ.get("DATAMOL_DISABLE_LAZY_LOADING", "0") == "1":
    # These types are imported lazily at runtime, but we need to tell type
    # checkers what they are.

    from ._version import __version__
    from ._version import is_lower_than_current_rdkit_version
    from ._version import is_greater_than_current_rdkit_version
    from ._version import is_lower_eq_than_current_rdkit_version
    from ._version import is_greater_eq_than_current_rdkit_version

    from .types import Mol
    from .types import BondType
    from .types import ChemicalReaction
    from .types import Atom
    from .types import Bond

    from . import utils

    from .utils import parallelized
    from .utils import parallelized_with_batches
    from .utils import JobRunner
    from .utils import fs

    from .data import freesolv
    from .data import cdk2
    from .data import solubility

    from .log import enable_rdkit_log
    from .log import disable_rdkit_log
    from .log import without_rdkit_log

    from .mol import PERIODIC_TABLE
    from .mol import TRIPLE_BOND
    from .mol import DOUBLE_BOND
    from .mol import SINGLE_BOND
    from .mol import AROMATIC_BOND
    from .mol import UNSPECIFIED_BOND

    from .mol import copy_mol
    from .mol import to_mol
    from .mol import same_mol
    from .mol import reorder_atoms
    from .mol import randomize_atoms
    from .mol import to_neutral
    from .mol import sanitize_mol
    from .mol import sanitize_first
    from .mol import sanitize_smiles
    from .mol import standardize_smiles
    from .mol import standardize_mol
    from .mol import fix_valence_charge
    from .mol import incorrect_valence
    from .mol import decrease_bond
    from .mol import fix_valence
    from .mol import adjust_singleton
    from .mol import remove_dummies
    from .mol import fix_mol
    from .mol import replace_dummies_atoms
    from .mol import keep_largest_fragment
    from .mol import is_transition_metal
    from .mol import set_dative_bonds
    from .mol import set_mol_props
    from .mol import copy_mol_props
    from .mol import atom_indices_to_mol
    from .mol import protect_atoms
    from .mol import atom_list_to_bond
    from .mol import substructure_matching_bonds
    from .mol import add_hs
    from .mol import remove_hs
    from .mol import unique_id
    from .mol import hash_mol
    from .mol import clear_mol_props
    from .mol import strip_mol_to_core
    from .mol import make_scaffold_generic
    from .mol import to_scaffold_murcko
    from .mol import compute_ring_system
    from .mol import clear_atom_props
    from .mol import clear_atom_map_number
    from .mol import set_atom_positions
    from .mol import get_atom_positions

    from .cluster import cluster_mols
    from .cluster import pick_diverse
    from .cluster import pick_centroids
    from .cluster import assign_to_centroids

    from .convert import to_smiles
    from .convert import to_selfies
    from .convert import from_selfies
    from .convert import to_smarts
    from .convert import from_smarts
    from .convert import smiles_as_smarts
    from .convert import to_inchi
    from .convert import to_inchikey
    from .convert import from_inchi
    from .convert import to_df
    from .convert import from_df
    from .convert import render_mol_df
    from .convert import to_inchi_non_standard
    from .convert import to_inchikey_non_standard

    from .fp import to_fp
    from .fp import fp_to_array
    from .fp import list_supported_fingerprints
    from .fp import fold_count_fp

    from .similarity import pdist
    from .similarity import cdist

    from .io import read_csv
    from .io import read_excel
    from .io import read_sdf
    from .io import to_sdf
    from .io import to_smi
    from .io import read_smi
    from .io import read_mol2file
    from .io import read_molblock
    from .io import to_molblock
    from .io import to_xlsx
    from .io import read_pdbblock
    from .io import to_pdbblock
    from .io import read_pdbfile
    from .io import to_pdbfile

    from .isomers import enumerate_stereoisomers
    from .isomers import enumerate_tautomers
    from .isomers import enumerate_structisomers
    from .isomers import canonical_tautomer
    from .isomers import remove_stereochemistry

    from . import align
    from . import conformers
    from . import viz
    from . import fragment
    from . import scaffold
    from . import molar
    from . import descriptors
    from . import predictors
    from . import reactions

    from .viz import to_image
    from .viz import lasso_highlight_image

    from .mcs import find_mcs

    from .graph import to_graph
    from .graph import get_all_path_between
    from .graph import match_molecular_graphs
    from .graph import reorder_mol_from_template
>>>>>>> c53455bd
<|MERGE_RESOLUTION|>--- conflicted
+++ resolved
@@ -1,154 +1,3 @@
-<<<<<<< HEAD
-from ._version import __version__
-
-from ._version import is_lower_than_current_rdkit_version
-from ._version import is_greater_than_current_rdkit_version
-from ._version import is_lower_eq_than_current_rdkit_version
-from ._version import is_greater_eq_than_current_rdkit_version
-
-from .types import Mol
-from .types import BondType
-from .types import ChemicalReaction
-from .types import Atom
-from .types import Bond
-
-from . import utils
-
-from .utils import parallelized
-from .utils import parallelized_with_batches
-from .utils import JobRunner
-from .utils import fs
-
-from .data import freesolv
-from .data import cdk2
-from .data import solubility
-
-from .log import enable_rdkit_log
-from .log import disable_rdkit_log
-from .log import without_rdkit_log
-
-from .mol import PERIODIC_TABLE
-from .mol import TRIPLE_BOND
-from .mol import DOUBLE_BOND
-from .mol import SINGLE_BOND
-from .mol import AROMATIC_BOND
-from .mol import UNSPECIFIED_BOND
-
-from .mol import copy_mol
-from .mol import to_mol
-from .mol import same_mol
-from .mol import reorder_atoms
-from .mol import randomize_atoms
-from .mol import to_neutral
-from .mol import sanitize_mol
-from .mol import sanitize_first
-from .mol import sanitize_smiles
-from .mol import standardize_smiles
-from .mol import standardize_mol
-from .mol import fix_valence_charge
-from .mol import incorrect_valence
-from .mol import decrease_bond
-from .mol import fix_valence
-from .mol import adjust_singleton
-from .mol import remove_dummies
-from .mol import fix_mol
-from .mol import replace_dummies_atoms
-from .mol import keep_largest_fragment
-from .mol import is_transition_metal
-from .mol import set_dative_bonds
-from .mol import set_mol_props
-from .mol import copy_mol_props
-from .mol import atom_indices_to_mol
-from .mol import protect_atoms
-from .mol import atom_list_to_bond
-from .mol import substructure_matching_bonds
-from .mol import add_hs
-from .mol import remove_hs
-from .mol import unique_id
-from .mol import hash_mol
-from .mol import clear_mol_props
-from .mol import strip_mol_to_core
-from .mol import make_scaffold_generic
-from .mol import to_scaffold_murcko
-from .mol import compute_ring_system
-from .mol import clear_atom_props
-from .mol import clear_atom_map_number
-from .mol import set_atom_positions
-from .mol import get_atom_positions
-
-from .cluster import cluster_mols
-from .cluster import pick_diverse
-from .cluster import pick_centroids
-from .cluster import assign_to_centroids
-
-from . import fragment
-from . import scaffold
-from . import molar
-from . import descriptors
-from . import predictors
-from . import reactions
-
-from .convert import to_smiles
-from .convert import to_selfies
-from .convert import from_selfies
-from .convert import to_smarts
-from .convert import from_smarts
-from .convert import smiles_as_smarts
-from .convert import to_inchi
-from .convert import to_inchikey
-from .convert import from_inchi
-from .convert import to_df
-from .convert import from_df
-from .convert import render_mol_df
-from .convert import to_inchi_non_standard
-from .convert import to_inchikey_non_standard
-
-from .fp import to_fp
-from .fp import fp_to_array
-from .fp import list_supported_fingerprints
-from .fp import fold_count_fp
-
-from .similarity import pdist
-from .similarity import cdist
-
-from .graph import to_graph
-from .graph import get_all_path_between
-
-from .io import read_csv
-from .io import read_excel
-from .io import read_sdf
-from .io import to_sdf
-from .io import to_smi
-from .io import read_smi
-from .io import read_molblock
-from .io import to_molblock
-from .io import to_xlsx
-from .io import read_pdbblock
-from .io import to_pdbblock
-from .io import read_pdbfile
-from .io import to_pdbfile
-from .io import save_df
-from .io import open_df
-
-from .isomers import enumerate_stereoisomers
-from .isomers import enumerate_tautomers
-from .isomers import enumerate_structisomers
-from .isomers import canonical_tautomer
-from .isomers import remove_stereochemistry
-
-from . import align
-from . import conformers
-from . import viz
-
-from .viz import to_image
-
-from .mcs import find_mcs
-
-from .graph import to_graph
-from .graph import get_all_path_between
-from .graph import match_molecular_graphs
-from .graph import reorder_mol_from_template
-=======
 from typing import TYPE_CHECKING
 
 import os
@@ -277,6 +126,8 @@
     "to_pdbblock": "datamol.io",
     "read_pdbfile": "datamol.io",
     "to_pdbfile": "datamol.io",
+    "open_df": "datamol.io",
+    "save_df": "datamol.io",
     # isomers
     "enumerate_stereoisomers": "datamol.isomers",
     "enumerate_tautomers": "datamol.isomers",
@@ -342,6 +193,21 @@
     return sorted(keys)
 
 
+from .io import read_csv
+from .io import read_excel
+from .io import read_sdf
+from .io import to_sdf
+from .io import to_smi
+from .io import read_smi
+from .io import read_molblock
+from .io import to_molblock
+from .io import to_xlsx
+from .io import read_pdbblock
+from .io import to_pdbblock
+from .io import read_pdbfile
+from .io import to_pdbfile
+from .io import save_df
+from .io import open_df
 if TYPE_CHECKING or os.environ.get("DATAMOL_DISABLE_LAZY_LOADING", "0") == "1":
     # These types are imported lazily at runtime, but we need to tell type
     # checkers what they are.
@@ -489,5 +355,4 @@
     from .graph import to_graph
     from .graph import get_all_path_between
     from .graph import match_molecular_graphs
-    from .graph import reorder_mol_from_template
->>>>>>> c53455bd
+    from .graph import reorder_mol_from_template