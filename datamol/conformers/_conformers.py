from typing import Union
from typing import List
from typing import Sequence
from typing import Optional

import copy

from loguru import logger

import numpy as np

from rdkit import Chem
from rdkit.Chem import AllChem
from rdkit.Chem import rdDistGeom
from rdkit.Chem import rdMolAlign
from rdkit.Chem import rdMolDescriptors
from rdkit.Chem import rdMolTransforms
from rdkit.Chem import rdForceFieldHelpers
from rdkit.ML.Cluster import Butina

from .. import Mol
from .. import mol as dm_mol
from .. import convert
from .. import descriptors


def generate(
    mol: Mol,
    n_confs: Optional[int] = None,
    use_random_coords: bool = True,
    enforce_chirality: bool = True,
    num_threads: int = 1,
    rms_cutoff: Optional[float] = None,
    clear_existing: bool = True,
    align_conformers: bool = True,
    minimize_energy: bool = False,
    sort_by_energy: bool = True,
    method: Optional[str] = None,
    forcefield: str = "UFF",
    ewindow: float = np.inf,
    eratio: float = np.inf,
    energy_iterations: int = 200,
    warning_not_converged: int = 0,
    random_seed: int = 19,
    add_hs: bool = True,
    ignore_failure: bool = False,
    embed_params: Optional[dict] = None,
    verbose: bool = False,
) -> Mol:
    """Compute conformers of a molecule.

    Example:

    ```python
    import datamol as dm
    smiles = "O=C(C)Oc1ccccc1C(=O)O"
    mol = dm.to_mol(smiles)
    mol = dm.conformers.generate(mol)

    # Get all conformers as a list
    conformers = mol.GetConformers()

    # Get the 3D atom positions of the first conformer
    positions = mol.GetConformer(0).GetPositions()

    # If minimization has been enabled (default to True)
    # you can access the computed energy.
    conf = mol.GetConformer(1)
    props = conf.GetPropsAsDict()
    print(props)
    # {'rdkit_UFF_energy': 35.64074017773132,'rdkit_UFF_delta_energy': 0.24682258222552633}
    ```

    Args:
        mol: a molecule
        n_confs: Number of conformers to generate. Depends on the number of rotatable bonds
            by default: 50 for <8, 200 for <12 and 300 for >12.
        use_random_coords: Start the embedding from random coordinates instead of using eigenvalues
            of the distance matrix.
        enforce_chirality: Enforce correct chirilaty if chiral centers are present.
        num_threads: Number of threads to use when embedding multiple conformations.
        rms_cutoff: The minimum RMS value in Angstrom at which two conformers
            are considered redundant and one is deleted. If None, all conformers
            are kept. This step is done after an eventual minimization step.
        clear_existing: Whether to overwrite existing conformers for the molecule.
        align_conformers: Whether to align the conformers.
        minimize_energy: Whether to minimize conformer's energies using MMFF94s.
            Disable to generate conformers much faster.
        sort_by_energies: Sort conformers by energy when minimizing is turned to False.
        method: RDKit method to use for embedding. Choose among
            ["ETDG", "ETKDG", "ETKDGv2", "ETKDGv3"]. If None, "ETKDGv3" is used.
<<<<<<< HEAD
        forcfield: molecular forcefield to use, one of ['UFF','MMFF94S','MMFF94s_noEstat']
=======
        forcefield: molecular forcefield to use, one of ['UFF','MMFF94s','MMFF94s_noEstat']
>>>>>>> 6f1294f5
        ewindow: maximum energy above minimum energy conformer to output
        eratio: max delta-energy divided by rotatable bonds for conformers
        energy_iterations: Maximum number of iterations during the energy minimization procedure.
            It corresponds to the `maxIters` argument in RDKit.
        warning_not_converged: Wether to log a warning when the number of not converged conformers
            during the minimization is higher than `warning_not_converged`. Only works when `verbose` is set to True.
            Disable with 0. Defaults to 10.
        random_seed: Set to None or -1 to disable.
        add_hs: Whether to add hydrogens to the mol before embedding. If set to True, the hydrogens
            are removed in the returned molecule. Warning: explicit hydrogens won't be conserved. It is strongly
            recommended to let the default value to True. The RDKit documentation says: "To get good 3D conformations,
            it's almost always a good idea to add hydrogens to the molecule first."
        fallback_to_random_coords: Whether to use random coordinate initializations as a fallback if the initial
            embedding fails.
        ignore_failure: It set to True, this will avoid raising an error when the embedding fails and return None instead.
        embed_params: Allows the user to specify arbitrary embedding parameters for the conformers. This will override any
            other default settings. See https://www.rdkit.org/docs/source/rdkit.Chem.rdDistGeom.html#rdkit.Chem.rdDistGeom.EmbedParameters
            for more details.
        verbose: Wether to enable logs during the process.

    Returns:
        mol: the molecule with the conformers.
    """

    AVAILABLE_METHODS = ["ETDG", "ETKDG", "ETKDGv2", "ETKDGv3"]

    if method is None:
        method = "ETKDGv3"

    if method not in AVAILABLE_METHODS:
        raise ValueError(f"The method {method} is not supported. Use from {AVAILABLE_METHODS}")

    # Random seed
    if random_seed is None:
        random_seed = -1

    # Clone molecule
    mol = copy.deepcopy(mol)

    # Remove existing conformers
    if clear_existing:
        mol.RemoveAllConformers()

    # Add hydrogens
    if add_hs:
        mol = dm_mol.add_hs(mol)

    rotatable_bonds = descriptors.n_rotatable_bonds(mol)
    if not n_confs:
        # Set the number of conformers depends on
        # the number of rotatable bonds.
        if rotatable_bonds < 8:
            n_confs = 50
        elif rotatable_bonds < 12:
            n_confs = 200
        else:
            n_confs = 300

    # Setup the parameters for the embedding
    params = getattr(rdDistGeom, method)()
    params.randomSeed = random_seed
    params.enforceChirality = enforce_chirality
    params.useRandomCoords = use_random_coords
    params.numThreads = num_threads

    if embed_params is not None:
        for k, v in embed_params.items():
            setattr(params, k, v)

    # Embed conformers
    confs = rdDistGeom.EmbedMultipleConfs(mol, numConfs=n_confs, params=params)

    if len(confs) == 0:
        if ignore_failure:
            if verbose:
                logger.warning(
                    f"Conformers embedding failed for {convert.to_smiles(mol)}. Returning None because ignore_failure is set."
                )
            return None
        raise ValueError(f"Conformers embedding failed for {convert.to_smiles(mol)}")

    energies = None

    # Minimize energy
    if minimize_energy:

        # Minimize conformer's energy using MMFF
        ff = _get_ff(mol, forcefield)
        results = rdForceFieldHelpers.OptimizeMoleculeConfs(
            mol, ff, maxIters=energy_iterations, numThreads=num_threads
        )
        energies = [energy for _, energy in results]

        # Some conformers might not have converged during minimization.
        not_converged = sum([not_converged for not_converged, _ in results if not_converged])
        if warning_not_converged != 0 and not_converged > warning_not_converged and verbose:
            logger.warning(
                f"{not_converged}/{len(results)} conformers have not converged for {convert.to_smiles(mol)}"
            )

    elif sort_by_energy:
        energies = []
        for conf in mol.GetConformers():
            ff = _get_ff(mol, forcefield, conf_id=conf.GetId())
            energies.append(ff.CalcEnergy())
        energies = np.array(energies)

    if energies is not None:
        minE = np.min(energies)
        # Add the energy as a property to each conformers
        [
            (
                conf.SetDoubleProp(f"rdkit_{forcefield}_energy", energy),
                conf.SetDoubleProp(f"rdkit_{forcefield}_delta_energy", energy - minE),
            )
            for energy, conf in zip(energies, mol.GetConformers())
        ]

        # Now we reorder conformers according to their energies,
        # so the lowest energies conformers are first.  eliminate conformers that exceed ewindow, eratio
        mol_clone = copy.deepcopy(mol)
        ordered_conformers = [
            conf
            for E, conf in sorted(zip(energies, mol_clone.GetConformers()), key=lambda x: x[0])
            if E - minE <= ewindow and (E - minE) / rotatable_bonds <= eratio
        ]
        mol.RemoveAllConformers()
        [mol.AddConformer(conf, assignId=True) for conf in ordered_conformers]

    # Align conformers to each others
    if align_conformers:
        rdMolAlign.AlignMolConformers(mol)

    if rms_cutoff is not None:
        mol = cluster(
            mol,
            rms_cutoff=rms_cutoff,
            already_aligned=align_conformers,
            centroids=True,
        )  # type: ignore

    if add_hs:
        mol = dm_mol.remove_hs(mol)

    return mol


def _get_ff(mol: Mol, forcefield: str, conf_id: int = -1):
    """Gets molecular forcefield for input mol according to name
    Args:
        mol: input molecule
        forcefield: forcefield name. One of "UFF", "MMFF94s", "MMFF94s_noEstat"]
        conf_id: conformer id. -1 is used by default
    """
    assert forcefield in [
        "UFF",
        "MMFF94s",
        "MMFF94s_noEstat",
    ], f"Forcefield {forcefield} is not supported"
    if forcefield == "UFF":
        return rdForceFieldHelpers.UFFGetMoleculeForceField(mol, confId=conf_id)

    mp = rdForceFieldHelpers.MMFFGetMoleculeProperties(mol, "MMFF94s")
    if forcefield == "MMFF94s_noEstat":
        mp.SetMMFFEleTerm(False)
    return rdForceFieldHelpers.MMFFGetMoleculeForceField(mol, mp, confId=conf_id)


def cluster(
    mol: Mol,
    rms_cutoff: float = 1,
    already_aligned: bool = False,
    centroids: bool = True,
):
    """Cluster the conformers of a molecule according to an RMS threshold in Angstrom.

    Args:
        mol: a molecule
        rms_cutoff: The RMS cutoff in Angstrom.
        already_aligned: Whether or not the conformers are aligned. If False,
            they will be aligmned furing the RMS computation.
        centroids: If True, return one molecule with centroid conformers
            only. If False return a list of molecules per cluster with all
            the conformers of the cluster. Defaults to True.
    """

    # Clone molecule
    mol = copy.deepcopy(mol)

    # Compute RMS
    dmat = AllChem.GetConformerRMSMatrix(mol, prealigned=already_aligned)

    # Cluster
    conf_clusters = Butina.ClusterData(
        dmat,
        nPts=mol.GetNumConformers(),
        distThresh=rms_cutoff,
        isDistData=True,
        reordering=False,
    )

    return return_centroids(mol, conf_clusters, centroids=centroids)


def rmsd(mol: Mol) -> np.ndarray:
    """Compute the RMSD between all the conformers of a molecule.

    Args:
        mol: a molecule
    """

    if mol.GetNumConformers() <= 1:
        raise ValueError(
            "The molecule has 0 or 1 conformer. You can generate conformers with `dm.conformers.generate(mol)`."
        )

    n_confs = mol.GetNumConformers()
    rmsds = []
    for i in range(n_confs):
        for j in range(n_confs):
            rmsd = rdMolAlign.AlignMol(prbMol=mol, refMol=mol, prbCid=i, refCid=j)
            rmsds.append(rmsd)
    return np.array(rmsds).reshape(n_confs, n_confs)


def return_centroids(
    mol: Mol,
    conf_clusters: Sequence[Sequence[int]],
    centroids: bool = True,
) -> Union[List[Mol], Mol]:
    """Given a list of cluster indices, return one single molecule
    with only the centroid of the clusters of a list of molecules per cluster.

    Args:
        mol: a molecule.
        conf_clusters: list of cluster indices.
        centroids: If True, return one molecule with centroid conformers
            only. If False return a list of molecules per cluster with all
            the conformers of the cluster.
    """

    if centroids:
        # Collect centroid of each cluster (first element of the list)
        centroid_list = [indices[0] for indices in conf_clusters]

        # Keep only centroid conformers
        mol_clone = copy.deepcopy(mol)
        confs = [mol_clone.GetConformers()[i] for i in centroid_list]
        mol.RemoveAllConformers()
        [mol.AddConformer(conf, assignId=True) for conf in confs]
        return mol

    else:
        # Create a new molecule for each cluster and add conformers to it.
        mols = []
        for cluster in conf_clusters:
            m = copy.deepcopy(mol)
            m.RemoveAllConformers()
            [m.AddConformer(mol.GetConformer(c), assignId=True) for c in cluster]
            mols.append(m)
        return mols


def translate(mol: Mol, new_centroid: Union[np.ndarray, List[int]], conf_id: int = -1):
    """Move a given conformer of a molecule to a new position. The transformation is performed
    in place.

    Args:
        mol: the molecule.
        new_centroid: the new position to move to of shape [x, y, z]
        conf_id: id of the conformer.
    """

    # Get conformer
    conf = mol.GetConformer(conf_id)

    # Compute the vector for translation
    mol_center = rdMolTransforms.ComputeCentroid(conf)
    mol_center = np.array([mol_center.x, mol_center.y, mol_center.z])

    # Make the transformation matrix
    T = np.eye(4)
    T[:3, 3] = new_centroid - mol_center

    # Transform
    rdMolTransforms.TransformConformer(conf, T)


def align_conformers(
    mols: List[Mol],
    ref_id: int = 0,
    copy: bool = True,
    conformer_id: int = -1,
    backend: str = "crippenO3A",
):
    """Align a list of molecules to a reference molecule.

    Note that using the `O3A` backend, hydrogens will be added at the beginning of the procedure
    and removed at the end of the procedure.

    Args:
        mols: List of molecules to align. All the molecules must have a conformer.
        ref_id: Index of the reference molecule. By default, the first molecule in the list
            will be used as reference.
        copy: Whether to copy the molecules before performing the alignement.
        conformer_id: Conformer id to use.
        backend: Backend to use to compute the alignment from `crippenO3A`, `O3A`.

    Returns:
        mols: The aligned molecules.
        scores: The score of the alignement.
    """

    allowed_backends = ["crippenO3A", "O3A"]
    if backend not in allowed_backends:
        raise ValueError(
            f"The backend '{backend}' is not supported. Choose from: {allowed_backends}"
        )

    # Check all input molecules has a conformer
    if not all([mol.GetNumConformers() >= 1 for mol in mols]):
        raise ValueError("One or more input molecules is missing a conformer.")

    # Make a copy of the molecules since they are going to be modified
    if copy:
        mols = [dm_mol.copy_mol(mol) for mol in mols]

    # Split ref and probe mols
    mol_ref = mols[ref_id]
    mol_probes = mols

    if backend == "crippenO3A":

        # Compute Crippen contributions for every atoms and molecules
        crippen_contribs = [rdMolDescriptors._CalcCrippenContribs(mol) for mol in mol_probes]
        crippen_contrib_ref = crippen_contribs[ref_id]
        crippen_contrib_probes = crippen_contribs

        # Loop and align
        # NOTE(hadim): we could eventually parallelize this if that's needed.

        scores = []
        for i, mol in enumerate(mol_probes):

            crippenO3A = rdMolAlign.GetCrippenO3A(
                prbMol=mol,
                refMol=mol_ref,
                prbCrippenContribs=crippen_contrib_probes[i],
                refCrippenContribs=crippen_contrib_ref,
                prbCid=conformer_id,
                refCid=conformer_id,
                maxIters=50,
            )
            crippenO3A.Align()

            scores.append(crippenO3A.Score())

    elif backend == "O3A":

        # Add hydrogens first
        mol_probes = [dm_mol.add_hs(mol, add_coords=True) for mol in mol_probes]
        mol_ref = dm_mol.add_hs(mol_ref, add_coords=True)

        # Compute MMFF params for every molecules
        mmff_params = [rdForceFieldHelpers.MMFFGetMoleculeProperties(mol) for mol in mol_probes]

        # Split reference and probe molecules
        mmff_params_ref = mmff_params[ref_id]
        mmff_params_probes = mmff_params

        # Loop and align
        # NOTE(hadim): we could eventually parallelize this if that's needed.

        scores = []
        for i, mol in enumerate(mol_probes):

            pyO3A = rdMolAlign.GetO3A(
                prbMol=mol,
                refMol=mol_ref,
                prbPyMMFFMolProperties=mmff_params_probes[i],
                refPyMMFFMolProperties=mmff_params_ref,
                prbCid=conformer_id,
                refCid=conformer_id,
                maxIters=50,
            )
            pyO3A.Align()

            scores.append(pyO3A.Score())

        # Remove the hydrogens
        mol_probes = [dm_mol.remove_hs(mol) for mol in mol_probes]

    else:
        raise ValueError(f"Backend {backend} not supported.")

    scores = np.array(scores)

    return mol_probes, scores<|MERGE_RESOLUTION|>--- conflicted
+++ resolved
@@ -2,6 +2,7 @@
 from typing import List
 from typing import Sequence
 from typing import Optional
+from typing import Tuple
 
 import copy
 
@@ -9,7 +10,6 @@
 
 import numpy as np
 
-from rdkit import Chem
 from rdkit.Chem import AllChem
 from rdkit.Chem import rdDistGeom
 from rdkit.Chem import rdMolAlign
@@ -86,14 +86,10 @@
         align_conformers: Whether to align the conformers.
         minimize_energy: Whether to minimize conformer's energies using MMFF94s.
             Disable to generate conformers much faster.
-        sort_by_energies: Sort conformers by energy when minimizing is turned to False.
+        sort_by_energy: Sort conformers by energy when minimizing is turned to False.
         method: RDKit method to use for embedding. Choose among
             ["ETDG", "ETKDG", "ETKDGv2", "ETKDGv3"]. If None, "ETKDGv3" is used.
-<<<<<<< HEAD
-        forcfield: molecular forcefield to use, one of ['UFF','MMFF94S','MMFF94s_noEstat']
-=======
         forcefield: molecular forcefield to use, one of ['UFF','MMFF94s','MMFF94s_noEstat']
->>>>>>> 6f1294f5
         ewindow: maximum energy above minimum energy conformer to output
         eratio: max delta-energy divided by rotatable bonds for conformers
         energy_iterations: Maximum number of iterations during the energy minimization procedure.
@@ -106,8 +102,6 @@
             are removed in the returned molecule. Warning: explicit hydrogens won't be conserved. It is strongly
             recommended to let the default value to True. The RDKit documentation says: "To get good 3D conformations,
             it's almost always a good idea to add hydrogens to the molecule first."
-        fallback_to_random_coords: Whether to use random coordinate initializations as a fallback if the initial
-            embedding fails.
         ignore_failure: It set to True, this will avoid raising an error when the embedding fails and return None instead.
         embed_params: Allows the user to specify arbitrary embedding parameters for the conformers. This will override any
             other default settings. See https://www.rdkit.org/docs/source/rdkit.Chem.rdDistGeom.html#rdkit.Chem.rdDistGeom.EmbedParameters
@@ -388,7 +382,7 @@
     copy: bool = True,
     conformer_id: int = -1,
     backend: str = "crippenO3A",
-):
+) -> Tuple[list, list]:
     """Align a list of molecules to a reference molecule.
 
     Note that using the `O3A` backend, hydrogens will be added at the beginning of the procedure
