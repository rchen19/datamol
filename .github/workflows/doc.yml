--- conflicted
+++ resolved
@@ -17,31 +17,18 @@
         uses: actions/checkout@v2
 
       - name: Setup conda
-<<<<<<< HEAD
-        # see https://github.com/mamba-org/provision-with-micromamba/issues/54
-        uses: mamba-org/provision-with-micromamba@755a9542150cc9dedd1c1dd95b963460ec320939
-=======
         uses: mamba-org/provision-with-micromamba@v13
->>>>>>> 6f1294f5
         with:
-          environment-file: false
+          environment-file: env.yml
+          environment-name: datamol
           cache-downloads: true
           cache-env: true
 
-      - name: Install Dependencies
-        run: |
-          micromamba activate
-          micromamba create -n datamol -f env.yml
-
       - name: Install library
-        run: |
-          micromamba activate datamol
-          python -m pip install .
+        run: python -m pip install --no-deps .
 
       - name: Deploy the doc
         run: |
-          micromamba activate datamol
-
           echo "Configure git"
           git config --global user.name 'hadim'
           git config --global user.email 'hadim@users.noreply.github.com'
