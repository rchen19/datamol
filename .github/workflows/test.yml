--- conflicted
+++ resolved
@@ -35,49 +35,21 @@
         uses: actions/checkout@v2
 
       - name: Setup conda
-<<<<<<< HEAD
-        # see https://github.com/mamba-org/provision-with-micromamba/issues/54
-        uses: mamba-org/provision-with-micromamba@755a9542150cc9dedd1c1dd95b963460ec320939
-=======
         uses: mamba-org/provision-with-micromamba@v13
->>>>>>> 6f1294f5
         with:
-          environment-file: false
+          environment-file: env.yml
+          environment-name: datamol
           cache-downloads: true
-<<<<<<< HEAD
-
-      - name: Setup conda env
-        run: |
-          micromamba activate
-
-          # Patch the conda env file to specify the Python and RDKit version
-          micromamba install -c conda-forge --yes pyyaml
-
-          python .github/patch_conda_env.py --env env.yml -d \
-            python="${{ matrix.python-version }}" \
-            rdkit="${{ matrix.rdkit-version }}" \
-            > env-patched.yml
-
-      - name: Install Dependencies
-        run: |
-          micromamba activate
-          micromamba create -n datamol -f env-patched.yml
-=======
           cache-env: true
           extra-specs: |
             python=${{ matrix.python-version }}
             rdkit=${{ matrix.rdkit-version }}
->>>>>>> 6f1294f5
 
       - name: Install library
-        run: |
-          micromamba activate datamol
-          python -m pip install -e .  # `-e` required for correct `coverage` run.
+        run: python -m pip install --no-deps -e . # `-e` required for correct `coverage` run.
 
       - name: Run tests
-        run: |
-          micromamba activate datamol
-          pytest
+        run: pytest
 
       - name: Codecov Upload
         uses: codecov/codecov-action@v1
@@ -90,8 +62,4 @@
           env_vars: ${{ matrix.os }},${{ matrix.python-version }},${{ matrix.rdkit-version }}
 
       - name: Test building the doc
-        run: |
-          micromamba activate datamol
-
-          # Build and serve the doc
-          mkdocs build+        run: mkdocs build