from setuptools import setup
from setuptools import find_packages

# Sync the env.yml file here
install_requires = [
    "tqdm",
    "loguru",
    "joblib",
    "fsspec>=2021.9",
    "pandas",
    "numpy",
    "scipy",
    "matplotlib",
    "pillow",
    "selfies",
    "appdirs",
    "scikit-learn",
    "packaging",
]

setup(
    name="datamol",
<<<<<<< HEAD
    version="0.7.10",
=======
    version="0.7.15",
>>>>>>> 6f1294f5
    author="Valence Discovery",
    author_email="hadrien@valencediscovery.com",
    url="https://github.com/datamol-org/datamol",
    description="A python library to work with molecules. Built on top of RDKit.",
    long_description=open("README.md", encoding="utf8").read(),
    long_description_content_type="text/markdown",
    project_urls={
        "Bug Tracker": "https://github.com/datamol-org/datamol/issues",
        "Documentation": "https://doc.datamol.io",
        "Source Code": "https://github.com/datamol-org/datamol",
    },
    python_requires=">=3.7",
    install_requires=install_requires,
    packages=find_packages(),
    include_package_data=True,
    classifiers=[
        "Development Status :: 5 - Production/Stable",
        "Intended Audience :: Developers",
        "Intended Audience :: Healthcare Industry",
        "Intended Audience :: Science/Research",
        "Topic :: Scientific/Engineering :: Artificial Intelligence",
        "Topic :: Scientific/Engineering :: Bio-Informatics",
        "Topic :: Scientific/Engineering :: Information Analysis",
        "Topic :: Scientific/Engineering :: Medical Science Apps.",
        "Natural Language :: English",
        "Operating System :: OS Independent",
        "Programming Language :: Python",
        "Programming Language :: Python :: 3",
        "Programming Language :: Python :: 3.7",
        "Programming Language :: Python :: 3.8",
        "Programming Language :: Python :: 3.9",
        "Programming Language :: Python :: 3.10",
    ],
    entry_points={"console_scripts": []},
)<|MERGE_RESOLUTION|>--- conflicted
+++ resolved
@@ -20,11 +20,7 @@
 
 setup(
     name="datamol",
-<<<<<<< HEAD
-    version="0.7.10",
-=======
     version="0.7.15",
->>>>>>> 6f1294f5
     author="Valence Discovery",
     author_email="hadrien@valencediscovery.com",
     url="https://github.com/datamol-org/datamol",
