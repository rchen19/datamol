--- conflicted
+++ resolved
@@ -6,11 +6,7 @@
 
 [tool.pytest.ini_options]
 minversion = "6.0"
-<<<<<<< HEAD
-addopts = "--verbose --cov=datamol --cov-report xml --cov-report term --cov-report html"
-=======
 addopts = "--verbose --cov=datamol --cov-fail-under=85"
->>>>>>> 6f1294f5
 testpaths = ["tests"]
 filterwarnings = ["ignore::DeprecationWarning:rdkit.*:"]
 
